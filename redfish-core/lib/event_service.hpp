--- conflicted
+++ resolved
@@ -27,15 +27,10 @@
     "TerminateAfterRetries", "SuspendRetries", "RetryForever"};
 
 #ifdef BMCWEB_ENABLE_IBM_MANAGEMENT_CONSOLE
-<<<<<<< HEAD
-static constexpr const std::array<const char*, 3> supportedResourceTypes = {
-    "IBMConfigFile", "Task", "BroadcastService"};
-=======
-static constexpr const std::array<const char*, 4> supportedResourceTypes = {
-    "IBMConfigFile",  "Task",
+static constexpr const std::array<const char*, 8> supportedResourceTypes = {
+    "IBMConfigFile",  "Task", "BroadcastService",
     "ComputerSystem", "Manager", "EthernetInterface",
     "LogEntry",       "Bios"};
->>>>>>> 803bf53a
 #else
 static constexpr const std::array<const char*, 3> supportedResourceTypes = {
     "Task", "ComputerSystem", "Manager"};

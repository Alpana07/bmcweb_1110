/*
// Copyright (c) 2018-2019 Intel Corporation
//
// Licensed under the Apache License, Version 2.0 (the "License");
// you may not use this file except in compliance with the License.
// You may obtain a copy of the License at
//
//      http://www.apache.org/licenses/LICENSE-2.0
//
// Unless required by applicable law or agreed to in writing, software
// distributed under the License is distributed on an "AS IS" BASIS,
// WITHOUT WARRANTIES OR CONDITIONS OF ANY KIND, either express or implied.
// See the License for the specific language governing permissions and
// limitations under the License.
*/
#pragma once

#include "../lib/account_service.hpp"
#include "../lib/bios.hpp"
#include "../lib/certificate_service.hpp"
#include "../lib/chassis.hpp"
#include "../lib/ethernet.hpp"
#include "../lib/event_service.hpp"
#include "../lib/log_services.hpp"
#include "../lib/managers.hpp"
#include "../lib/memory.hpp"
#include "../lib/message_registries.hpp"
#include "../lib/metric_report.hpp"
#include "../lib/metric_report_definition.hpp"
#include "../lib/network_protocol.hpp"
#include "../lib/pcie.hpp"
<<<<<<< HEAD
#include "../lib/pcie_slots.hpp"
=======
#include "../lib/port.hpp"
>>>>>>> d1b81ca7
#include "../lib/power.hpp"
#include "../lib/processor.hpp"
#include "../lib/redfish_sessions.hpp"
#include "../lib/roles.hpp"
#include "../lib/sensors.hpp"
#include "../lib/service_root.hpp"
#include "../lib/storage.hpp"
#include "../lib/systems.hpp"
#include "../lib/task.hpp"
#include "../lib/telemetry_service.hpp"
#include "../lib/thermal.hpp"
#include "../lib/update_service.hpp"
#ifdef BMCWEB_ENABLE_VM_NBDPROXY
#include "../lib/virtual_media.hpp"
#endif // BMCWEB_ENABLE_VM_NBDPROXY
#include "../lib/FabricAdapters.hpp"
#include "../lib/assembly.hpp"
#include "../lib/hypervisor_system.hpp"

namespace redfish
{
/*
 * @brief Top level class installing and providing Redfish services
 */
class RedfishService
{
  public:
    /*
     * @brief Redfish service constructor
     *
     * Loads Redfish configuration and installs schema resources
     *
     * @param[in] app   Crow app on which Redfish will initialize
     */
    RedfishService(App& app)
    {
        nodes.emplace_back(std::make_unique<AccountService>(app));
        nodes.emplace_back(std::make_unique<AccountsCollection>(app));
        nodes.emplace_back(std::make_unique<ManagerAccount>(app));
        nodes.emplace_back(std::make_unique<SessionCollection>(app));
        nodes.emplace_back(std::make_unique<Roles>(app));
        nodes.emplace_back(std::make_unique<RoleCollection>(app));
        nodes.emplace_back(std::make_unique<ServiceRoot>(app));
        nodes.emplace_back(std::make_unique<NetworkProtocol>(app));
        nodes.emplace_back(std::make_unique<SessionService>(app));
        nodes.emplace_back(std::make_unique<EthernetCollection>(app));
        nodes.emplace_back(std::make_unique<EthernetInterface>(app));
        nodes.emplace_back(std::make_unique<Thermal>(app));
        nodes.emplace_back(std::make_unique<ManagerCollection>(app));
        nodes.emplace_back(std::make_unique<Manager>(app));
        nodes.emplace_back(std::make_unique<ManagerResetAction>(app));
        nodes.emplace_back(std::make_unique<ManagerResetActionInfo>(app));
        nodes.emplace_back(std::make_unique<ManagerResetToDefaultsAction>(app));
        nodes.emplace_back(std::make_unique<Power>(app));
        nodes.emplace_back(std::make_unique<ChassisCollection>(app));
        nodes.emplace_back(std::make_unique<Chassis>(app));
        nodes.emplace_back(std::make_unique<ChassisResetAction>(app));
        nodes.emplace_back(std::make_unique<ChassisResetActionInfo>(app));
        nodes.emplace_back(std::make_unique<UpdateService>(app));
        nodes.emplace_back(std::make_unique<StorageCollection>(app));
        nodes.emplace_back(std::make_unique<Storage>(app));
        nodes.emplace_back(std::make_unique<Drive>(app));
<<<<<<< HEAD
        nodes.emplace_back(std::make_unique<PCIeSlots>(app));
=======
        nodes.emplace_back(std::make_unique<FabricAdapters>(app));
        nodes.emplace_back(std::make_unique<FabricAdapterCollection>(app));
        nodes.emplace_back(std::make_unique<Port>(app));
        nodes.emplace_back(std::make_unique<PortCollection>(app));
>>>>>>> d1b81ca7
        nodes.emplace_back(std::make_unique<Assembly>(app));
#ifdef BMCWEB_INSECURE_ENABLE_REDFISH_FW_TFTP_UPDATE
        nodes.emplace_back(
            std::make_unique<UpdateServiceActionsSimpleUpdate>(app));
#endif
        nodes.emplace_back(std::make_unique<SoftwareInventoryCollection>(app));
        nodes.emplace_back(std::make_unique<SoftwareInventory>(app));
        nodes.emplace_back(
            std::make_unique<VlanNetworkInterfaceCollection>(app));
        nodes.emplace_back(std::make_unique<VlanNetworkInterface>(app));

        nodes.emplace_back(std::make_unique<SystemLogServiceCollection>(app));
        nodes.emplace_back(std::make_unique<EventLogService>(app));
        nodes.emplace_back(std::make_unique<PostCodesEntryAdditionalData>(app));

        nodes.emplace_back(std::make_unique<PostCodesLogService>(app));
        nodes.emplace_back(std::make_unique<PostCodesClear>(app));
        nodes.emplace_back(std::make_unique<PostCodesEntry>(app));
        nodes.emplace_back(std::make_unique<PostCodesEntryCollection>(app));

#ifdef BMCWEB_ENABLE_REDFISH_DUMP_LOG
        nodes.emplace_back(std::make_unique<SystemDumpService>(app));
        nodes.emplace_back(std::make_unique<SystemDumpEntryCollection>(app));
        nodes.emplace_back(std::make_unique<SystemDumpEntry>(app));
        nodes.emplace_back(std::make_unique<SystemDumpCreate>(app));
        nodes.emplace_back(std::make_unique<SystemDumpClear>(app));

        nodes.emplace_back(std::make_unique<BMCDumpService>(app));
        nodes.emplace_back(std::make_unique<BMCDumpEntryCollection>(app));
        nodes.emplace_back(std::make_unique<BMCDumpEntry>(app));
        nodes.emplace_back(std::make_unique<BMCDumpCreate>(app));
        nodes.emplace_back(std::make_unique<BMCDumpClear>(app));
#endif

#ifndef BMCWEB_ENABLE_REDFISH_DBUS_LOG_ENTRIES
        nodes.emplace_back(
            std::make_unique<JournalEventLogEntryCollection>(app));
        nodes.emplace_back(std::make_unique<JournalEventLogEntry>(app));
        nodes.emplace_back(std::make_unique<JournalEventLogClear>(app));
#endif

        nodes.emplace_back(std::make_unique<BMCLogServiceCollection>(app));
#ifdef BMCWEB_ENABLE_REDFISH_BMC_JOURNAL
        nodes.emplace_back(std::make_unique<BMCJournalLogService>(app));
        nodes.emplace_back(std::make_unique<BMCJournalLogEntryCollection>(app));
        nodes.emplace_back(std::make_unique<BMCJournalLogEntry>(app));
#endif

#ifdef BMCWEB_ENABLE_REDFISH_CPU_LOG
        nodes.emplace_back(std::make_unique<CrashdumpService>(app));
        nodes.emplace_back(std::make_unique<CrashdumpEntryCollection>(app));
        nodes.emplace_back(std::make_unique<CrashdumpEntry>(app));
        nodes.emplace_back(std::make_unique<CrashdumpFile>(app));
        nodes.emplace_back(std::make_unique<CrashdumpClear>(app));
        nodes.emplace_back(std::make_unique<CrashdumpCollect>(app));
#ifdef BMCWEB_ENABLE_REDFISH_RAW_PECI
        nodes.emplace_back(std::make_unique<SendRawPECI>(app));
#endif // BMCWEB_ENABLE_REDFISH_RAW_PECI
#endif // BMCWEB_ENABLE_REDFISH_CPU_LOG

        nodes.emplace_back(std::make_unique<ProcessorCollection>(app));
        nodes.emplace_back(std::make_unique<Processor>(app));
        nodes.emplace_back(std::make_unique<OperatingConfigCollection>(app));
        nodes.emplace_back(std::make_unique<OperatingConfig>(app));
        nodes.emplace_back(std::make_unique<MemoryCollection>(app));
        nodes.emplace_back(std::make_unique<Memory>(app));

        nodes.emplace_back(std::make_unique<SystemsCollection>(app));
        nodes.emplace_back(std::make_unique<Systems>(app));
        nodes.emplace_back(std::make_unique<SystemActionsReset>(app));
        nodes.emplace_back(std::make_unique<SystemResetActionInfo>(app));
        nodes.emplace_back(std::make_unique<BiosService>(app));
        nodes.emplace_back(std::make_unique<BiosSettings>(app));
        nodes.emplace_back(std::make_unique<BiosAttributeRegistry>(app));
        nodes.emplace_back(std::make_unique<BiosReset>(app));
#ifdef BMCWEB_ENABLE_VM_NBDPROXY
        nodes.emplace_back(std::make_unique<VirtualMedia>(app));
        nodes.emplace_back(std::make_unique<VirtualMediaCollection>(app));
        nodes.emplace_back(
            std::make_unique<VirtualMediaActionInsertMedia>(app));
        nodes.emplace_back(std::make_unique<VirtualMediaActionEjectMedia>(app));
#endif // BMCWEB_ENABLE_VM_NBDPROXY
#ifdef BMCWEB_ENABLE_REDFISH_DBUS_LOG_ENTRIES
        nodes.emplace_back(std::make_unique<DBusLogServiceActionsClear>(app));
        nodes.emplace_back(std::make_unique<DBusEventLogEntryCollection>(app));
        nodes.emplace_back(std::make_unique<DBusEventLogEntry>(app));
        nodes.emplace_back(std::make_unique<DBusEventLogEntryDownload>(app));
#endif

        nodes.emplace_back(
            std::make_unique<MessageRegistryFileCollection>(app));
        nodes.emplace_back(std::make_unique<MessageRegistryFile>(app));
        nodes.emplace_back(std::make_unique<MessageRegistry>(app));
        nodes.emplace_back(std::make_unique<CertificateService>(app));
        nodes.emplace_back(
            std::make_unique<CertificateActionsReplaceCertificate>(app));
        nodes.emplace_back(std::make_unique<CertificateLocations>(app));
        nodes.emplace_back(std::make_unique<HTTPSCertificateCollection>(app));
        nodes.emplace_back(std::make_unique<HTTPSCertificate>(app));
        nodes.emplace_back(std::make_unique<LDAPCertificateCollection>(app));
        nodes.emplace_back(std::make_unique<LDAPCertificate>(app));
        nodes.emplace_back(std::make_unique<CertificateActionGenerateCSR>(app));
        nodes.emplace_back(
            std::make_unique<TrustStoreCertificateCollection>(app));
        nodes.emplace_back(std::make_unique<TrustStoreCertificate>(app));
        nodes.emplace_back(std::make_unique<SystemPCIeFunctionCollection>(app));
        nodes.emplace_back(std::make_unique<SystemPCIeFunction>(app));
        nodes.emplace_back(std::make_unique<SystemPCIeDeviceCollection>(app));
        nodes.emplace_back(std::make_unique<SystemPCIeDevice>(app));

        nodes.emplace_back(std::make_unique<SensorCollection>(app));
        nodes.emplace_back(std::make_unique<Sensor>(app));

        nodes.emplace_back(std::make_unique<TaskMonitor>(app));
        nodes.emplace_back(std::make_unique<TaskService>(app));
        nodes.emplace_back(std::make_unique<TaskCollection>(app));
        nodes.emplace_back(std::make_unique<Task>(app));
        nodes.emplace_back(std::make_unique<EventService>(app));
        nodes.emplace_back(std::make_unique<EventDestinationCollection>(app));
        nodes.emplace_back(std::make_unique<EventDestination>(app));
        nodes.emplace_back(std::make_unique<SubmitTestEvent>(app));

        nodes.emplace_back(
            std::make_unique<HypervisorInterfaceCollection>(app));
        nodes.emplace_back(std::make_unique<HypervisorInterface>(app));
        nodes.emplace_back(std::make_unique<HypervisorSystem>(app));
        nodes.emplace_back(std::make_unique<HypervisorActionsReset>(app));
        nodes.emplace_back(std::make_unique<HypervisorResetActionInfo>(app));

        nodes.emplace_back(std::make_unique<TelemetryService>(app));
        nodes.emplace_back(
            std::make_unique<MetricReportDefinitionCollection>(app));
        nodes.emplace_back(std::make_unique<MetricReportDefinition>(app));
        nodes.emplace_back(std::make_unique<MetricReportCollection>(app));
        nodes.emplace_back(std::make_unique<MetricReport>(app));

        for (const auto& node : nodes)
        {
            node->initPrivileges();
        }
    }

  private:
    std::vector<std::unique_ptr<Node>> nodes;
};

} // namespace redfish<|MERGE_RESOLUTION|>--- conflicted
+++ resolved
@@ -29,11 +29,8 @@
 #include "../lib/metric_report_definition.hpp"
 #include "../lib/network_protocol.hpp"
 #include "../lib/pcie.hpp"
-<<<<<<< HEAD
 #include "../lib/pcie_slots.hpp"
-=======
 #include "../lib/port.hpp"
->>>>>>> d1b81ca7
 #include "../lib/power.hpp"
 #include "../lib/processor.hpp"
 #include "../lib/redfish_sessions.hpp"
@@ -96,14 +93,11 @@
         nodes.emplace_back(std::make_unique<StorageCollection>(app));
         nodes.emplace_back(std::make_unique<Storage>(app));
         nodes.emplace_back(std::make_unique<Drive>(app));
-<<<<<<< HEAD
         nodes.emplace_back(std::make_unique<PCIeSlots>(app));
-=======
         nodes.emplace_back(std::make_unique<FabricAdapters>(app));
         nodes.emplace_back(std::make_unique<FabricAdapterCollection>(app));
         nodes.emplace_back(std::make_unique<Port>(app));
         nodes.emplace_back(std::make_unique<PortCollection>(app));
->>>>>>> d1b81ca7
         nodes.emplace_back(std::make_unique<Assembly>(app));
 #ifdef BMCWEB_INSECURE_ENABLE_REDFISH_FW_TFTP_UPDATE
         nodes.emplace_back(

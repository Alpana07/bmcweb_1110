--- conflicted
+++ resolved
@@ -1095,22 +1095,6 @@
             }
         }
     }
-<<<<<<< HEAD
-    void sendBroadcastMsg(const std::string& broadcastMsg)
-    {
-        for (const auto& it : this->subscriptionsMap)
-        {
-            std::shared_ptr<Subscription> entry = it.second;
-            nlohmann::json msgJson = {
-                {"Timestamp", crow::utility::dateTimeNow()},
-                {"OriginOfCondition", "/ibm/v1/HMC/BroadcastService"},
-                {"Name", "Broadcast Message"},
-                {"Message", broadcastMsg}};
-            entry->sendEvent(msgJson.dump());
-        }
-    }
-=======
->>>>>>> e1566f61
 
 #ifndef BMCWEB_ENABLE_REDFISH_DBUS_LOG_ENTRIES
     void cacheLastEventTimestamp()

#pragma once

#include <sys/select.h>

#include <boost/asio.hpp>
#include <boost/asio/basic_socket_acceptor.hpp>
#include <boost/asio/basic_stream_socket.hpp>
#include <boost/asio/local/stream_protocol.hpp>
#include <boost/beast/core/flat_static_buffer.hpp>
#include <boost/beast/http.hpp>
#include <http_stream.hpp>

namespace crow
{
namespace obmc_dump
{

std::string unixSocketPathDir = "/var/lib/phosphor-debug-collector/";

inline void handleDumpOffloadUrl(const crow::Request& req, crow::Response& res,
                                 const std::string& entryId,
                                 const std::string& dumpEntryType);
inline void resetHandler();

static constexpr size_t socketBufferSize = 64 * 1024;
static constexpr uint8_t maxConnectRetryCount = 3;

/** class Handler
 *  Handles data transfer between unix domain socket and http connection socket.
 *  This handler invokes dump offload reads data from unix domain socket
 *  and writes on to http stream connection socket.
 */
class Handler : public std::enable_shared_from_this<Handler>
{
  public:
    Handler(boost::asio::io_context& ios, const std::string& entryIDIn,
            const std::string& dumpTypeIn,
            const std::string& unixSocketPathIn) :
        entryID(entryIDIn),
        dumpType(dumpTypeIn),
        outputBuffer(boost::beast::flat_static_buffer<socketBufferSize>()),
        unixSocketPath(unixSocketPathIn), unixSocket(ios), dumpSize(0),
        waitTimer(ios), connectRetryCount(0)
    {}

    /**
     * @brief Connects to unix socket to read dump data
     *
     * @return void
     */
    void doConnect()
    {
        this->unixSocket.async_connect(
            unixSocketPath.c_str(),
            [this, self(shared_from_this())](boost::system::error_code ec) {
                if (ec)
                {
                    // TODO:
                    // right now we don't have dbus method which can make sure
                    // unix socket is ready to accept connection so its possible
                    // that bmcweb can try to connect to socket before even
                    // socket setup, so using retry mechanism with timeout.
                    if (ec == boost::system::errc::no_such_file_or_directory ||
                        ec == boost::system::errc::connection_refused)
                    {
                        BMCWEB_LOG_DEBUG << "UNIX Socket: async_connect "
                                         << ec.message() << ec;
                        retrySocketConnect();
                        return;
                    }
                    BMCWEB_LOG_ERROR << "UNIX Socket: async_connect error "
                                     << ec.message() << ec;
                    waitTimer.cancel();
                    this->connection->sendStreamErrorStatus(
                        boost::beast::http::status::internal_server_error);
                    this->connection->close();
                    return;
                }
                waitTimer.cancel();
                this->connection->sendStreamHeaders(
                    std::to_string(this->dumpSize), "application/octet-stream");
                this->doReadStream();
            });
    }

    /**
     * @brief  Invokes InitiateOffload method of dump manager which
     *         directs dump manager to start writing on unix domain socket.
     *
     * @return void
     */
    void initiateOffload()
    {
        crow::connections::systemBus->async_method_call(
            [this,
             self(shared_from_this())](const boost::system::error_code ec) {
                if (ec)
                {
                    BMCWEB_LOG_ERROR << "DBUS response error: " << ec;
                    this->connection->sendStreamErrorStatus(
                        boost::beast::http::status::internal_server_error);
                    this->connection->close();
                    return;
                }
            },
            "xyz.openbmc_project.Dump.Manager",
            "/xyz/openbmc_project/dump/" + dumpType + "/entry/" + entryID,
            "xyz.openbmc_project.Dump.Entry", "InitiateOffload",
            unixSocketPath.c_str());
    }

    /**
     * @brief  This function setup a timer for retrying unix socket connect.
     *
     * @return void
     */
    void retrySocketConnect()
    {
        waitTimer.expires_after(std::chrono::milliseconds(500));

        waitTimer.async_wait([this, self(shared_from_this())](
                                 const boost::system::error_code& ec) {
            if (ec)
            {
                BMCWEB_LOG_ERROR << "Async_wait failed " << ec;
                return;
            }

            if (connectRetryCount < maxConnectRetryCount)
            {
                BMCWEB_LOG_DEBUG
                    << "Calling doConnect() by checking retry count: "
                    << connectRetryCount;
                connectRetryCount++;
                doConnect();
            }
            else
            {
                BMCWEB_LOG_ERROR
                    << "Failed to connect, reached max retry count: "
                    << connectRetryCount;
                waitTimer.cancel();
                this->connection->sendStreamErrorStatus(
                    boost::beast::http::status::internal_server_error);
                this->connection->close();
                return;
            }
        });
    }

    void getDumpSize(const std::string& entryID, const std::string& dumpType)
    {
        crow::connections::systemBus->async_method_call(
            [this,
             self(shared_from_this())](const boost::system::error_code ec,
                                       const std::variant<uint64_t>& size) {
                if (ec)
                {
                    BMCWEB_LOG_ERROR
                        << "DBUS response error: Unable to get the dump size "
                        << ec;
                    this->connection->sendStreamErrorStatus(
                        boost::beast::http::status::internal_server_error);
                    this->connection->close();
                    return;
                }
                const uint64_t* dumpsize = std::get_if<uint64_t>(&size);
                if (dumpsize == nullptr)
                {
<<<<<<< HEAD
                    BMCWEB_LOG_ERROR << "Failed to get a dump size value ";
=======
                    BMCWEB_LOG_ERROR << "DBUS response error: Unable to get "
                                        "the dump size value"
                                     << ec;
                    this->connection->sendStreamErrorStatus(
                        boost::beast::http::status::internal_server_error);
                    this->connection->close();
>>>>>>> 2eea123d
                    return;
                }
                this->dumpSize = *dumpsize;
                this->initiateOffload();
                this->doConnect();
            },
            "xyz.openbmc_project.Dump.Manager",
            "/xyz/openbmc_project/dump/" + dumpType + "/entry/" + entryID,
            "org.freedesktop.DBus.Properties", "Get",
            "xyz.openbmc_project.Dump.Entry", "Size");
    }

    /**
     * @brief  Reads data from unix domain socket and writes on
     *         http stream connection socket.
     *
     * @return void
     */

    void doReadStream()
    {
        std::size_t bytes = outputBuffer.capacity() - outputBuffer.size();

        this->unixSocket.async_read_some(
            outputBuffer.prepare(bytes),
            [this, self(shared_from_this())](
                const boost::system::error_code& ec, std::size_t bytesRead) {
                if (ec)
                {
                    BMCWEB_LOG_ERROR << "Couldn't read from local peer: " << ec;

                    if (ec != boost::asio::error::eof)
                    {
                        BMCWEB_LOG_ERROR << "Couldn't read from local peer: "
                                         << ec;
                        this->connection->sendStreamErrorStatus(
                            boost::beast::http::status::internal_server_error);
                    }
                    this->connection->close();
                    return;
                }

                outputBuffer.commit(bytesRead);
                auto streamHandler = [this, bytesRead,
                                      self(shared_from_this())]() {
                    this->outputBuffer.consume(bytesRead);
                    this->doReadStream();
                };
                this->connection->sendMessage(outputBuffer.data(),
                                              streamHandler);
            });
    }

    std::string entryID;
    std::string dumpType;
    boost::beast::flat_static_buffer<socketBufferSize> outputBuffer;
    std::filesystem::path unixSocketPath;
    boost::asio::local::stream_protocol::socket unixSocket;
    uint64_t dumpSize;
    boost::asio::steady_timer waitTimer;
    crow::streaming_response::Connection* connection = nullptr;
    uint16_t connectRetryCount;
};

static boost::container::flat_map<crow::streaming_response::Connection*,
                                  std::shared_ptr<Handler>>
    handlers;

inline void requestRoutes(App& app)
{
    BMCWEB_ROUTE(
        app,
        "/redfish/v1/Managers/bmc/LogServices/Dump/Entries/<str>/attachment/")
        .privileges({{"ConfigureComponents", "ConfigureManager"}})
        .streamingResponse()
        .onopen([](crow::streaming_response::Connection& conn) {
            std::string url(conn.req.target());
            std::string startDelimiter = "Entries/";
            std::size_t pos1 = url.rfind(startDelimiter);
            std::size_t pos2 = url.rfind("/attachment");
            if (pos1 == std::string::npos || pos2 == std::string::npos)
            {
                BMCWEB_LOG_DEBUG << "Unable to extract the dump id";
                return;
            }

            std::string dumpId =
                url.substr(pos1 + startDelimiter.length(),
                           pos2 - pos1 - startDelimiter.length());

            std::string dumpType = "bmc";
            boost::asio::io_context* ioCon = conn.getIoContext();

            std::string unixSocketPath =
                unixSocketPathDir + dumpType + "_dump_" + dumpId;

            handlers[&conn] = std::make_shared<Handler>(
                *ioCon, dumpId, dumpType, unixSocketPath);
            handlers[&conn]->connection = &conn;
            handlers[&conn]->getDumpSize(dumpId, dumpType);
        })
        .onclose([](crow::streaming_response::Connection& conn) {
            auto handler = handlers.find(&conn);
            if (handler == handlers.end())
            {
                BMCWEB_LOG_DEBUG << "No handler to cleanup";
                return;
            }
            handler->second->outputBuffer.clear();
            handlers.erase(handler);
        });

    BMCWEB_ROUTE(
        app,
        "/redfish/v1/Systems/system/LogServices/Dump/Entries/<str>/attachment/")
        .privileges({{"ConfigureComponents", "ConfigureManager"}})
        .streamingResponse()
        .onopen([](crow::streaming_response::Connection& conn) {
            std::string url(conn.req.target());

            std::string startDelimiter = "Entries/";
            std::size_t pos1 = url.rfind(startDelimiter);
            std::size_t pos2 = url.rfind("/attachment");
            if (pos1 == std::string::npos || pos2 == std::string::npos)
            {
                BMCWEB_LOG_DEBUG << "Unable to extract the dump id";
                return;
            }

            std::string dumpEntry =
                url.substr(pos1 + startDelimiter.length(),
                           pos2 - pos1 - startDelimiter.length());

            // System and Resource dump entries are currently being
            // listed under /Systems/system/LogServices/Dump/Entries/
            // redfish path. To differentiate between the two, the dump
            // entries would be listed as System_<id> and Resource_<id> for
            // the respective dumps. Hence the dump id and type are being
            // extracted here from the above format.
            std::string dumpId;
            std::string dumpType;
            std::size_t idPos = dumpEntry.rfind('_');

            if (idPos != std::string::npos)
            {
                dumpType =
                    boost::algorithm::to_lower_copy(dumpEntry.substr(0, idPos));
                dumpId = dumpEntry.substr(idPos + 1);
            }

            boost::asio::io_context* ioCon = conn.getIoContext();

            std::string unixSocketPath =
                unixSocketPathDir + dumpType + "_dump_" + dumpId;

            handlers[&conn] = std::make_shared<Handler>(
                *ioCon, dumpId, dumpType, unixSocketPath);
            handlers[&conn]->connection = &conn;
            handlers[&conn]->getDumpSize(dumpId, dumpType);
        })
        .onclose([](crow::streaming_response::Connection& conn) {
            auto handler = handlers.find(&conn);
            if (handler == handlers.end())
            {
                BMCWEB_LOG_DEBUG << "No handler to cleanup";
                return;
            }
            handlers.erase(handler);
            handler->second->outputBuffer.clear();
        });
}

} // namespace obmc_dump
} // namespace crow<|MERGE_RESOLUTION|>--- conflicted
+++ resolved
@@ -167,16 +167,12 @@
                 const uint64_t* dumpsize = std::get_if<uint64_t>(&size);
                 if (dumpsize == nullptr)
                 {
-<<<<<<< HEAD
-                    BMCWEB_LOG_ERROR << "Failed to get a dump size value ";
-=======
                     BMCWEB_LOG_ERROR << "DBUS response error: Unable to get "
                                         "the dump size value"
                                      << ec;
                     this->connection->sendStreamErrorStatus(
                         boost::beast::http::status::internal_server_error);
                     this->connection->close();
->>>>>>> 2eea123d
                     return;
                 }
                 this->dumpSize = *dumpsize;
